open Data
open Printf

exception Unimplemented

module type Engine = sig
  type idx
  val index_of_dir : string -> idx
  val to_list : idx -> (string * string list) list
  val or_not  : string list -> string list -> idx -> string list
  val and_not : string list -> string list -> idx -> string list
  val format : Format.formatter -> idx -> unit
end

module MakeEngine
  (S:Data.Set with type Elt.t = string)
  (D:Data.Dictionary with type Key.t = string)
  : Engine
=
struct
  type idx = unit

  let index_of_dir d =
    raise Unimplemented

  let to_list idx =
    raise Unimplemented

  let or_not ors nots idx =
    raise Unimplemented

  let and_not ands nots idx =
    raise Unimplemented

  let format fmt idx =
    Format.fprintf fmt "<abstr>" (* TODO: improve if you wish *)
end

module TrivialEngine =
struct
  type idx = unit
  let index_of_dir d = ()
  let to_list idx = []
  let or_not ors nots idx = []
  let and_not ands nots idx = []
  let format fmt idx = ()
end

module StringKey = struct
  type t = string
  let compare a b =
    if String.compare a b < 0 then `LT
    else if String.compare a b = 0 then `EQ
    else `GT 
  let format fmt s =
    Format.fprintf fmt "%s" s
end

module StringListValue = struct
  type t = string list
  let format fmt slst =
    List.iter (Format.fprintf fmt "%s ") slst
end

module D = MakeListDictionary(StringKey)(StringListValue)

module ListEngine = struct

  type idx = D.t

  let index_of_dir dir =
    Printf.printf "dir = %s" dir;
    let files = Sys.readdir dir |> Array.to_list in

    let process_file init file =
      let filename = dir ^ "/" ^ file in
      let _in = open_in filename in
      let n = in_channel_length _in in
      let text = Bytes.create n in
      let _ = input _in text 0 n in
      let text = Bytes.unsafe_to_string text in
      close_in _in;

      let format = ".,\"':;!" in
      let text = String.map (fun (c: char) -> if String.contains format c then ' ' else c) text in
      let words = List.filter (fun str -> not (str = "")) (String.split_on_char ' ' text) in

      let add_to_index index word =
        match D.(index |> find word) with
        | Some files ->
          if List.exists (fun a -> not (a = file)) files then
            D.(index |> insert word (files @ [file]))
          else
            index
        | None -> D.(index |> insert word [file])
      in

      List.fold_left add_to_index init words
    in

    List.fold_left process_file D.empty files

  let to_list index = D.(index |> to_list)

<<<<<<< HEAD
  let or_not ors nots index =
    (*
    if (List.exists (List.exists (fun a -> let word, _ = a in List.exists (fun b -> word = b) ors) index) then
      if (* Index does not contain Nots *) then
        (* List of new Index *)
      else
      []
    else
      []
    *)
    raise Unimplemented
=======
  let or_not index ors nots =
    (*check if lst contains item a*)
      let contains a lst = List.exists (fun b -> a = b) lst in
      
      (*index as association list*)
      let index_list = D.(index |> to_list) in

      (*find all the files in the index*)
      let files =
        let f : (string list -> string -> string list) = (fun init a -> if init |> contains a then init else init @ [a])
        and g : (string list -> string * string list -> string list) = (fun init a -> let _, files = a in List.fold_left f init files) in
        List.fold_left g [] index_list
      in

      (*filter files out that don't have all and words*)
      let files =
        let f : (string -> string -> bool) = (fun a b -> match D.(index |> find b) with 
          | Some files -> files |> contains a 
          | None -> false
        ) in
        List.filter (fun a -> List.exists (f a) ors) files
      in

      (*filters files out that have any not words*)
      let f : (string -> string -> bool) = (fun a b -> match D.(index |> find b) with | Some files -> not (files |> contains a) | None -> true) in
      List.filter (fun a -> List.for_all (f a) nots) files
>>>>>>> b4c349c6

  (*
   * and_not
   * 
   * Arguments:
   * 
   * Returns: All files in index that have all words in ands and none of the
   * words in nots.
   * 
   * Algorithm:
   * 
   * 1) Get a list of all the files
   *    1a) Create a list of files, starting off empty
   *    1b) For all words in index
   *        1ba) For all files the word appears in
   *              1baa) Is that file on the list of files (step 1a)?
   *                    1baaa) Yes: no action
   *                    1baab) No: add file to list of files (step 1aa)
   * 
   * 2) For each word in ands
   *    2a) Is word in index?
   *        2aa) Yes: proceed
   *        2ab) No: whole function returns empty list
   *    2b) For each file in list (step 1)
   *        2ba) Is that file on the list of files where word was found?
   *              2baa) Yes: Keep file
   *              2bab) No: Remove file
   *
   * 3) For each word in nots
   *    2a) Is word in index?
   *        2aa) Yes: Proceed
   *        2ab) No: skip this one
   *    3a) For each file in list (step 1)
   *        3aa) Is that file on the list of files where word was found?
   *              3aaa) Yes: Remove file
   *              3aab) No: Keep file
   *
   * 4) Return list of files
   *)
  let and_not ands nots index =
      (*check if lst contains item a*)
      let contains a lst = List.exists (fun b -> a = b) lst in
      
      (*index as association list*)
      let index_list = D.(index |> to_list) in

      (*find all the files in the index*)
      let files =
        let f : (string list -> string -> string list) = (fun init a -> if init |> contains a then init else init @ [a]) in
        let g : (string list -> string * string list -> string list) = (fun init a -> let _, files = a in List.fold_left f init files) in
        List.fold_left g [] index_list
      in

      (*filter files out that don't have all and words*)
      let files =
        let f : (string -> string -> bool) = (fun a b -> match D.(index |> find b) with | Some files -> files |> contains a | None -> false) in
        List.filter (fun a -> List.for_all (f a) ands) files
      in

      (*filters files out that have any not words*)
      let f : (string -> string -> bool) = (fun a b -> match D.(index |> find b) with | Some files -> not (files |> contains a) | None -> true) in
      List.filter (fun a -> List.for_all (f a) nots) files

  let format fmt index =
    raise Unimplemented

end
(* TODO: replace [TrivialEngine] in the line above with
   an application of [MakeEngine] to some appropriate parameters. *)

module TreeEngine = TrivialEngine
(* TODO: replace [TrivialEngine] in the line above with
   an application of [MakeEngine] to some appropriate parameters. *)<|MERGE_RESOLUTION|>--- conflicted
+++ resolved
@@ -102,20 +102,7 @@
 
   let to_list index = D.(index |> to_list)
 
-<<<<<<< HEAD
   let or_not ors nots index =
-    (*
-    if (List.exists (List.exists (fun a -> let word, _ = a in List.exists (fun b -> word = b) ors) index) then
-      if (* Index does not contain Nots *) then
-        (* List of new Index *)
-      else
-      []
-    else
-      []
-    *)
-    raise Unimplemented
-=======
-  let or_not index ors nots =
     (*check if lst contains item a*)
       let contains a lst = List.exists (fun b -> a = b) lst in
       
@@ -124,8 +111,8 @@
 
       (*find all the files in the index*)
       let files =
-        let f : (string list -> string -> string list) = (fun init a -> if init |> contains a then init else init @ [a])
-        and g : (string list -> string * string list -> string list) = (fun init a -> let _, files = a in List.fold_left f init files) in
+        let f : (string list -> string -> string list) = (fun init a -> if init |> contains a then init else init @ [a]) in
+        let g : (string list -> string * string list -> string list) = (fun init a -> let _, files = a in List.fold_left f init files) in
         List.fold_left g [] index_list
       in
 
@@ -141,7 +128,6 @@
       (*filters files out that have any not words*)
       let f : (string -> string -> bool) = (fun a b -> match D.(index |> find b) with | Some files -> not (files |> contains a) | None -> true) in
       List.filter (fun a -> List.for_all (f a) nots) files
->>>>>>> b4c349c6
 
   (*
    * and_not
