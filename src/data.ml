exception Unimplemented

module type Formattable = sig
  type t
  val format : Format.formatter -> t -> unit
end

module type Comparable = sig
  type t
  val compare : t -> t -> [ `EQ | `GT | `LT ]
  include Formattable with type t := t
end

type ('k,'v) tree23 =
  | Leaf
  | Twonode of ('k, 'v) twonode
  | Threenode of ('k, 'v) threenode

and ('k,'v) twonode = {
  left2  : ('k, 'v) tree23;
  value  : 'k * 'v;
  right2 : ('k, 'v) tree23;
}

and ('k,'v) threenode = {
  left3   : ('k, 'v) tree23;
  lvalue  : 'k * 'v;
  middle3 : ('k, 'v) tree23;
  rvalue  : 'k * 'v;
  right3  : ('k, 'v) tree23;
}

module type Dictionary = sig
  module Key : Comparable
  module Value : Formattable
  type key = Key.t
  type value = Value.t
  type t
  val rep_ok : t  -> t
  val empty : t
  val is_empty : t -> bool
  val size : t -> int
  val insert : key -> value -> t -> t
  val member : key -> t -> bool
  val find : key -> t -> value option
  val remove : key -> t -> t
  val choose : t -> (key * value) option
  val fold : (key -> value -> 'acc -> 'acc) -> 'acc -> t -> 'acc
  val to_list : t -> (key * value) list
  (*Extension to spec:*)
  val import_list : (key * value) list -> t
  val expose_tree : t -> (key, value) tree23
  (*Extension to spec:*)
  val import_tree : (key, value) tree23 -> t
  exception TreeException of t
  exception ListException of t
  val format : Format.formatter -> t -> unit
end

module type DictionaryMaker =
  functor (K : Comparable) (V : Formattable)
    -> Dictionary with module Key = K and module Value = V

module MakeListDictionary (K : Comparable) (V : Formattable) = struct
  module Key = K
  module Value = V
  type key = K.t
  type value = V.t

  (* TODO: change type [t] from [unit] to something involving
   * association lists. *)
  (* AF: TODO: document the abstraction function.
   * RI: TODO: document any representation invariants. *)

  (*
  The dictionary type, essentially an association list (a list of tuples). Each tuple contains a key (of type Key.t), and a value (of type Value.t).
  *)
  type t = (key * value) list

  exception TreeException of t
  exception ListException of t

  (*Makes sure this dictionary is valid. Is currently IMPROPERLY IMPLEMENTED and performs no checks.*)
  let rec rep_ok = function
    | (h :: t) as d ->
        let (k, _) = h in
        if List.exists (fun a -> let (k1, _) = a in (k = k1)) t then
          failwith "Bad list!"
        else if rep_ok t = t then
          d
        else
          failwith "Bad list!"
    | [] -> []

  (*A variable representing an empty list of type t *)
  let empty = []

  (*Checks if a dictionary d is empty by comparing to the empty variable.*)
  let is_empty d = let d = rep_ok d in (d = empty)

  (*Runs rep_ok and then returns the number of key-value pairs in the dictionary. It does this by getting the length of the list of tuples.*)
  let size d =
    let d = rep_ok d in 
    List.length d

  (*
  Removes all values bound to key k from dictionary. The anonymous function checks if the key of 'a' (k1) does not equal k. The filter function returns a new dictionary of only the
  keys that do NOT equal k (and their associated values).
  *)
  let remove k d =
    let d = rep_ok d in
    List.filter (fun a -> let k1, _ = a in Key.compare k k1 != `EQ) d 

  (*
  Inserts value v with key k into dictionary d and returns resulting dictionary. First, uses remove function to remove all previous keys bound to k Finally, appends tuple of the key
  and value inputted to the dictionary.
  *)
  let insert k v d =
    let d = d |> rep_ok |> remove k in
    d @ [(k, v)]

  (*
  Finds if key k is bound in dictionary. The anonymous function checks if the key of 'a' (k1) equals k. The exists function checks if any pair satisfies the condition.
  *)
  let member k d =
    let d = rep_ok d in
    List.exists (fun a -> let k1, _ = a in Key.compare k k1 = `EQ) d

  (*
  Finds the value bound to the key k in dictionary. First it checks that the key is in the dictionary. If not, it returns None. Otherwise: The anonymous function here checks if the key
  of the tuple equals k.
  *)
  let find k d =
    let d = rep_ok d in 
    if member k d then
      let _, v = List.find (fun a -> let k1, _ = a in Key.compare k k1 = `EQ) d in 
      Some v
    else
      None

  (* Takes in a dictionary, returns the first element if it isn't empty *)
  let choose d =
    let d = rep_ok d in
    if is_empty d then None else Some (List.hd d)

  (*
  Since d is already an association list, it just sorts it. The anonymous function sorts the keys, and the sort function utilizes the anonymous function to sort the association list.
  *)
  let to_list d =
    let d = rep_ok d in
    List.sort (fun a b -> let k, _ = a and k1, _ = b in match Key.compare k k1 with | `LT -> -1 | `EQ -> 0 | `GT -> 1) d

  let import_list l = l

  let fold f init d =
    let d = rep_ok d in
    List.fold_left (fun init a -> let (key, value) = a in f key value init) init d

  let expose_tree d =
    failwith "not a 2-3 tree"

  let import_tree tree =
    failwith "not a 2-3 tree"

  let format fmt d =
    Format.fprintf fmt "<abstr>" (* TODO: improve if you wish *)

end

module MakeTreeDictionary (K : Comparable) (V : Formattable) = struct
  module Key = K
  module Value = V
  type key = K.t
  type value = V.t

  type t = (key, value) tree23

  exception TreeException of t
  exception ListException of t

  let rec all_lengths = function
    | Twonode {left2 = left; value = _; right2 = right} ->
        List.map (fun a -> a + 1) (all_lengths left @ all_lengths right)
    | Threenode {left3 = left; lvalue = _; middle3 = middle; rvalue = _; right3 = right} ->
        List.map (fun a -> a + 1) (all_lengths left @ all_lengths middle @ all_lengths right)
    | Leaf -> [0]
    
  let branch t cmp k = 
    match t with
    | Leaf -> true
    | Twonode {left2 = _; value = (k1, v1); right2 = _} when Key.compare k1 k = cmp -> true
    | Threenode {left3 = _; lvalue = (k1, v1); middle3 = _; rvalue = (k2, v2); right3 = _} when Key.compare k1 k = cmp && Key.compare k2 k = cmp -> true
    | _ -> false

  let rec order_check = function
    | Leaf -> true
    | Twonode {left2 = left; value = (k, v); right2 = right} when branch left `LT k && branch right `GT k &&
      order_check left && order_check right -> true
    | Threenode {left3 = left; lvalue = (k, v); middle3 = middle; rvalue = (k1, v1); right3 = right} when Key.compare k k1 = `LT &&
      branch left `LT k && branch middle `GT k && branch middle `LT k1 && branch right `GT k1 && order_check left && order_check middle &&
      order_check right -> true
    | _ -> false

  let rep_ok d =
    let lengths = all_lengths d in
    let first = List.hd lengths in
    let rest = List.tl lengths in
    if List.for_all (fun a -> (a = first)) rest then
      if order_check d then
        d
      else
        (*failwith "Bad tree! Failed order_check"*)
        raise (TreeException d)
    else
      failwith "Bad tree! Failed all_lengths check"
 
  let empty = Leaf

  let is_empty d = let d = rep_ok d in (d = Leaf)

  let rec size d =
    let d = rep_ok d in 
    match d with
    | Leaf -> 0
    | Twonode {left2 = left; value = _; right2 = right} -> 1 + size left + size right
    | Threenode {left3 = left; lvalue = _; middle3 = middle; rvalue = _; right3 = right} -> 2 + size left + size middle + size right

  let rec to_list d =
    let d = rep_ok d in
    match d with
    | Leaf -> []
    | Twonode {left2 = left; value = (k1, v1); right2 = right} ->
        to_list left @ [(k1, v1)] @ to_list right
    | Threenode {left3 = left; lvalue = (k1, v1); middle3 = middle; rvalue = (k2, v2); right3 = right} ->
        to_list left @ [(k1, v1)] @ to_list middle @ [(k2, v2)] @ to_list right

  let import_list l =
    failwith "Not a list"

  let single_length d =
    let lengths = all_lengths d in
    let first = List.hd lengths in
    let rest = List.tl lengths in
    if List.for_all (fun a -> (a = first)) rest then
      first
    else
      raise (TreeException d)

  let insert_up d =
    match d with
    (*tree is balanced*)
    | Twonode {left2 = left; value = _; right2 = right} as node when single_length left = single_length right -> 
        node
    | Threenode {left3 = left; lvalue = _; middle3 = middle; rvalue = _; right3 = right} as node when single_length left = single_length middle && single_length middle = single_length right -> 
        node
    
    (*
     *        x
     *      /   \
     *     w     r  -->     w x
     *   /   \            /  |  \
     * l      m          l   m   r
     *)
    | Twonode {left2 = Twonode {left2 = l; value = w; right2 = m} as left; value = x; right2 = r} when single_length left = single_length r + 1 ->
        Threenode {left3 = l; lvalue = w; middle3 = m; rvalue = x; right3 = r}

    (*
     *     x
     *   /   \
     * l      w     -->     x w  
     *      /   \         /  |  \
     *     m     r       l   m   r
     *)
    | Twonode {left2 = l; value = x; right2 = Twonode {left2 = m; value = w; right2 = r} as right} when single_length l + 1 = single_length right ->
        Threenode {left3 = l; lvalue = x; middle3 = m; rvalue = w; right3 = r}

    (*
     *       x y                 x
     *     /  |  \             /   \
     *    w   c   d  -->     w       y
     *  /   \              /   \   /   \
     * a     b            a    b   c    d
     *)
    | Threenode {left3 = Twonode {left2 = a; value = w; right2 = b} as left; lvalue = x; middle3 = c; rvalue = y; right3 = d} when single_length left = single_length c + 1 && single_length c = single_length d ->
        Twonode {left2 = Twonode {left2 = a; value = w; right2 = b}; value = x; right2 = Twonode {left2 = c; value = y; right2 = d}}
    
    (*
     *    x y                 w
     *  /  |  \             /   \
     * a   w   d  -->     x       y
     *   /   \          /   \   /   \
     *  b     c        a    b   c    d
     *)
    | Threenode {left3 = a; lvalue = x; middle3 = Twonode {left2 = b; value = w; right2 = c} as middle; rvalue = y; right3 = d} when single_length a + 1 = single_length middle && single_length middle = single_length d + 1 ->
        Twonode {left2 = Twonode {left2 = a; value = x; right2 = b}; value = w; right2 = Twonode {left2 = c; value = y; right2 = d}}
    
    (*
     *    x y                   y
     *  /  |  \               /   \
     * a   b   w    -->     x      w
     *       /   \        /   \  /   \
     *       c   d       a    b  c    d
     *)
    | Threenode {left3 = a; lvalue = x; middle3 = b; rvalue = y; right3 = Twonode {left2 = c; value = w; right2 = d} as right} when single_length a = single_length b && single_length b + 1 = single_length right ->
        Twonode {left2 = Twonode {left2 = a; value = x; right2 = b}; value = y; right2 = Twonode {left2 = c; value = w; right2 = d}}
    | d -> Printf.printf "\nFailed to find a case, bad tree:\n"; raise (TreeException d)

  (*takes three key-value tuples and sorts them by key, returning a tuple of tuples*)
  let sort_three a b c =
    let sorter a b =
      let k, _ = a and k1, _ = b in
      match Key.compare k k1 with
      | `LT -> -1 
      | `EQ -> 0 
      | `GT -> 1
    in
    match List.sort sorter [a; b; c] with
    | a :: b :: c :: [] -> (a, b, c)
    | _ -> failwith "Couldn't deconstruct list!"
  
  let rec insert_down k v = function
    (*two node with duplicate key*)
    | Twonode ({left2 = left; value = (k1, v1); right2 = right} as node) when Key.compare k k1 = `EQ ->
        Twonode {node with value = (k, v)}
    (*three node with duplicate key on the left*)
    | Threenode ({left3 = left; lvalue = (k1, v1); middle3 = middle; rvalue = (k2, v2); right3 = right} as node) when Key.compare k k1 = `EQ ->
        Threenode {node with lvalue = (k, v)}
    (*three node with duplicate key on the right*)
    | Threenode ({left3 = left; lvalue = (k1, v1); middle3 = middle; rvalue = (k2, v2); right3 = right} as node) when Key.compare k k2 = `EQ ->
        Threenode {node with rvalue = (k, v)}
    (*terminal two node to fill*)
    | Twonode {left2 = Leaf; value = (k1, v1); right2 = Leaf} ->
        if Key.compare k k1 = `LT then 
          Threenode {left3 = Leaf; lvalue = (k, v); middle3 = Leaf; rvalue = (k1, v1); right3 = Leaf}
        else 
          Threenode {left3 = Leaf; lvalue = (k1, v1); middle3 = Leaf; rvalue = (k, v); right3 = Leaf}
    (*terminal three node to fill*)
    | Threenode {left3 = Leaf; lvalue = (k1, v1); middle3 = Leaf; rvalue = (k2, v2); right3 = Leaf} ->
        let (first, second, last) = sort_three (k1, v1) (k2, v2) (k, v) in
        Twonode {
          left2 = Twonode {left2 = Leaf; value = first; right2 = Leaf};
          value = second;
          right2 = Twonode {left2 = Leaf; value = last; right2 = Leaf}
        }
    (*empty tree to fill*)
    | Leaf -> Twonode {left2 = Leaf; value = (k, v); right2 = Leaf}
    (*two node with child to explore*)
    | Twonode ({left2 = left; value = (k1, v1); right2 = right} as node) ->
        let result =
          if Key.compare k k1 = `LT then
            (*explore left*)
            Twonode {node with left2 = insert_down k v left}
          else
            (*explore right*)
            Twonode {node with right2 = insert_down k v right}
        (*kick up the result to the next layer*)
        in insert_up result
    (*three node with child to explore*)
    | Threenode({left3 = left; lvalue = (k1, v1); middle3 = middle; rvalue = (k2, v2); right3 = right} as node) ->
        let result =
          if Key.compare k k1 = `LT then
            (*explore left*)
            Threenode {node with left3 = insert_down k v left}
          else if Key.compare k k2 = `LT then
            (*explore middle*)
            Threenode {node with middle3 = insert_down k v middle}
          else
            (*exlore right*)
            Threenode {node with right3 = insert_down k v right}
        (*kick up the result to the next layer*)
        in insert_up result
    (*"I want to explore your child." Sounds like something a pedophile would say...*)

  let insert k v d =
    let d = rep_ok d in
    insert_down k v d
<<<<<<< HEAD
=======

  let rec remove_successor = function
    | Twonode {left2 = Twonode {left2 = Leaf; value = v; right2 = Leaf}; value = w; right2 = Twonode {left2 = Leaf; value = x; right2 = Leaf}} -> 
        (v, insert_up (Threenode {left3 = Leaf; lvalue = w; middle3 = Leaf; rvalue = x; right3 = Leaf}))
    | Threenode {left3 = Leaf; lvalue = v; middle3 = Leaf; rvalue = w; right3 = Leaf} ->
        (v, insert_up (Twonode {left2 = Leaf; value = w; right2 = Leaf}))
    | Twonode {left2 = left; value = _; right2 = _} -> 
        let (successor, branch) = remove_successor left in (successor, insert_up branch)
    | Threenode {left3 = left; lvalue = _; middle3 = _; rvalue = _; right3 = _} -> 
        let (successor, branch) = remove_successor left in (successor, insert_up branch)
    | d -> raise (TreeException d)

  let rec remove_initial k = function
    | Leaf -> Leaf
    | Twonode {left2 = Leaf; value = (k1, v1); right2 = Leaf} as node ->
        if Key.compare k k1 = `EQ then
          Leaf
        else
          node
    | Threenode {left3 = Leaf; lvalue = (k1, v1); middle3 = Leaf; rvalue = (k2, v2); right3 = Leaf} as node ->
        if Key.compare k k1 = `EQ then
          Twonode {left2 = Leaf; value = (k2, v2); right2 = Leaf}
        else if Key.compare k k2 = `EQ then
          Twonode {left2 = Leaf; value = (k1, v1); right2 = Leaf}
        else
          node
    | Twonode ({left2 = left; value = (k1, v1); right2 = right} as node) ->
        if Key.compare k k1 = `LT then 
          insert_up (Twonode {node with left2 = remove_initial k left})
        else if Key.compare k k1 = `EQ then
          let (successor, branch) = remove_successor right in
          insert_up (Twonode {node with value = successor; right2 = branch})
        else 
          insert_up (Twonode {node with right2 = remove_initial k right})
    | Threenode ({left3 = left; lvalue = (k1, v1); middle3 = middle; rvalue = (k2, v2); right3 = right} as node) ->
        if Key.compare k k1 = `LT then
          insert_up (Threenode {node with left3 = remove_initial k left})
        else if Key.compare k k1 = `EQ then 
          let (successor, branch) = remove_successor middle in
          insert_up (Threenode {node with lvalue = successor; middle3 = branch})
        else if Key.compare k k2 = `LT then 
          insert_up (Threenode {node with middle3 = remove_initial k middle})
        else if Key.compare k k2 = `EQ then
          let (successor, branch) = remove_successor right in
          insert_up (Threenode {node with rvalue = successor; right3 = branch})
        else 
          insert_up (Threenode {node with right3 = remove_initial k right})
>>>>>>> fe03d765

  (*Very crappy remove function. TODO: Avi, write a better one.*)
  let remove k d =
    let d = rep_ok d in
    d |> remove_initial k

  let rec find k d =
    let d = rep_ok d in
    match d with
    | Leaf -> None
    | Twonode {left2 = left; value = (k1, v1); right2 = right} ->
        if Key.compare k k1 = `LT then find k left
        else if Key.compare k k1 = `EQ then Some v1
        else find k right
    | Threenode {left3 = left; lvalue = (k1, v1); middle3 = middle; rvalue = (k2, v2); right3 = right} ->
        if Key.compare k k1 = `LT then find k left
        else if Key.compare k k1 = `EQ then Some v1
        else if Key.compare k k2 = `LT then find k middle
        else if Key.compare k k2 = `EQ then Some v2
        else find k right

  let member k d =
    let d = rep_ok d in
    match find k d with | Some v -> true | None -> false

  let choose d = 
    let d = rep_ok d in 
    match d with
    | Twonode {left2 = _; value = (k, v); right2 = _} -> Some (k, v)
    | Threenode {left3 = _; lvalue = (k, v); middle3 = _; rvalue = _; right3 = _} -> Some (k, v)
    | Leaf -> None 

  let fold f init d =
    let d = rep_ok d in
    List.fold_left (fun init a -> let (k, v) = a in f k v init) init (to_list d)

  let expose_tree d = d

  let import_tree t = rep_ok t

  let format fmt d =
    Format.fprintf fmt "<abstr>" (* TODO: improve if you wish *)

end

module type Set = sig
  module Elt : Comparable
  type elt = Elt.t
  type t
  val rep_ok : t  -> t
  val empty : t
  val is_empty : t -> bool
  val size : t -> int
  val insert : elt -> t -> t
  val member : elt -> t -> bool
  val remove : elt -> t -> t
  val union : t -> t -> t
  val intersect : t -> t -> t
  val difference : t -> t -> t
  val choose : t -> elt option
  val fold : (elt -> 'acc -> 'acc) -> 'acc -> t -> 'acc
  val to_list : t -> elt list
  val format : Format.formatter -> t -> unit
end

module NullValue = struct
  type t = unit
  let format fmt s = failwith "Trying to format null value"
end

module MakeSetOfDictionary (C : Comparable) (DM:DictionaryMaker) = struct
  module Elt = C
  type elt = Elt.t

  (* TODO: change type [t] to something involving a dictionary *)
  module D = DM(C)(NullValue)
  type t = D.t

  let rep_ok s =
    raise Unimplemented

  let empty = D.empty

  let is_empty s =
    D.(s |> is_empty)

  let size s =
    D.(s |> size)

  let insert x s =
    D.(s |> insert x ())

  let member x s =
    D.(s |> member x)

  let remove x s =
    D.(s |> remove x)

  let choose s =
    match D.(s |> choose) with
    | Some (x, _) -> Some x
    | None -> None

  let fold f init s =
    D.fold (fun x _ init -> f x init) init s

  let to_list s =
    let lst = D.(s |> to_list) in
    let (xs, _) = List.split lst in
    xs

  let union s1 s2 =
    s1 |> fold (fun x init -> init |> insert x) s2

  let intersect s1 s2 =
    s1 |> fold (fun x init -> if s2 |> member x then init |> insert x else init) empty

  let difference s1 s2 =
    s1 |> fold (fun x init -> if not (s2 |> member x) then init |> insert x else init) empty

  let format fmt d =
    Format.fprintf fmt "<abstr>" (* TODO: improve if you wish *)
end<|MERGE_RESOLUTION|>--- conflicted
+++ resolved
@@ -374,8 +374,6 @@
   let insert k v d =
     let d = rep_ok d in
     insert_down k v d
-<<<<<<< HEAD
-=======
 
   let rec remove_successor = function
     | Twonode {left2 = Twonode {left2 = Leaf; value = v; right2 = Leaf}; value = w; right2 = Twonode {left2 = Leaf; value = x; right2 = Leaf}} -> 
@@ -423,9 +421,7 @@
           insert_up (Threenode {node with rvalue = successor; right3 = branch})
         else 
           insert_up (Threenode {node with right3 = remove_initial k right})
->>>>>>> fe03d765
-
-  (*Very crappy remove function. TODO: Avi, write a better one.*)
+
   let remove k d =
     let d = rep_ok d in
     d |> remove_initial k
